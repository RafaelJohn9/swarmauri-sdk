import pytest
from swarmauri.community.tools.concrete.LexicalDensityTool import (
    LexicalDensityTool as Tool,
)


@pytest.mark.unit
def test_ubc_resource():
    tool = Tool()
    assert tool.resource == "Tool"


@pytest.mark.unit
def test_ubc_type():
    assert Tool().type == "LexicalDensityTool"


@pytest.mark.unit
def test_initialization():
    tool = Tool()
    assert type(tool.id) == str


@pytest.mark.unit
def test_serialization():
    tool = Tool()
    assert tool.id == Tool.model_validate_json(tool.model_dump_json()).id


@pytest.mark.unit
def test_call():
    tool = Tool()
    input_text = "This is a test sentence."
    expected_lexical_density = tool.calculate_lexical_density(input_text)
<<<<<<< HEAD

    result = tool(input_text)
    assert isinstance(result, dict)
    assert set(["lexical_density"]).issubset(result.keys())

    assert result["lexical_density"] == pytest.approx(expected_lexical_density, 0.01)

=======
    
    assert tool(input_text)['lexical_density'] == pytest.approx(expected_lexical_density, 0.01)
>>>>>>> ee89ddb8

@pytest.mark.unit
def test_call_empty_text():
    tool = Tool()
    input_text = ""
    expected_lexical_density = 0.0
<<<<<<< HEAD

    result = tool(input_text)
    assert isinstance(result, dict)
    assert set(["lexical_density"]).issubset(result.keys())

    assert result["lexical_density"] == pytest.approx(expected_lexical_density, 0.01)
=======
    
    # Call the tool with the empty text and check if it returns 0.0
    assert tool(input_text)['lexical_density'] == expected_lexical_density
>>>>>>> ee89ddb8
<|MERGE_RESOLUTION|>--- conflicted
+++ resolved
@@ -32,7 +32,7 @@
     tool = Tool()
     input_text = "This is a test sentence."
     expected_lexical_density = tool.calculate_lexical_density(input_text)
-<<<<<<< HEAD
+
 
     result = tool(input_text)
     assert isinstance(result, dict)
@@ -40,25 +40,14 @@
 
     assert result["lexical_density"] == pytest.approx(expected_lexical_density, 0.01)
 
-=======
-    
-    assert tool(input_text)['lexical_density'] == pytest.approx(expected_lexical_density, 0.01)
->>>>>>> ee89ddb8
-
 @pytest.mark.unit
 def test_call_empty_text():
     tool = Tool()
     input_text = ""
     expected_lexical_density = 0.0
-<<<<<<< HEAD
 
     result = tool(input_text)
     assert isinstance(result, dict)
     assert set(["lexical_density"]).issubset(result.keys())
 
     assert result["lexical_density"] == pytest.approx(expected_lexical_density, 0.01)
-=======
-    
-    # Call the tool with the empty text and check if it returns 0.0
-    assert tool(input_text)['lexical_density'] == expected_lexical_density
->>>>>>> ee89ddb8
