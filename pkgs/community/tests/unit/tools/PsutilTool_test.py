--- conflicted
+++ resolved
@@ -1,8 +1,5 @@
 import pytest
-<<<<<<< HEAD
-=======
 import psutil
->>>>>>> 5c4d9ca5
 from swarmauri_community.tools.concrete.PsutilTool import PsutilTool as Tool
 
 
