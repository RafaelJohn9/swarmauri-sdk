import json
from typing import (
    Any,
    Dict,
    Optional,
    List,
    Literal,
    TypeVar,
    Type,
    Union,
    ClassVar,
    Set,
    get_args,
)

from uuid import uuid4
from enum import Enum
import inspect
import hashlib
from pydantic import BaseModel, Field, ValidationError, field_validator
import logging
from swarmauri_core.typing import SubclassUnion


T = TypeVar("T", bound="ComponentBase")


class ResourceTypes(Enum):
    UNIVERSAL_BASE = "ComponentBase"
    AGENT = "Agent"
    AGENT_FACTORY = "AgentFactory"
    CHAIN = "Chain"
    CHAIN_METHOD = "ChainMethod"
    CHUNKER = "Chunker"
    CONVERSATION = "Conversation"
    DISTANCE = "Distance"
    DOCUMENT_STORE = "DocumentStore"
    DOCUMENT = "Document"
    EMBEDDING = "Embedding"
    EXCEPTION = "Exception"
    IMAGE_GEN = "ImageGen"
    LLM = "LLM"
    MESSAGE = "Message"
    MEASUREMENT = "Measurement"
    PARSER = "Parser"
    PROMPT = "Prompt"
    STATE = "State"
    CHAINSTEP = "ChainStep"
    SCHEMA_CONVERTER = "SchemaConverter"
    SWARM = "Swarm"
    TOOLKIT = "Toolkit"
    TOOL = "Tool"
    PARAMETER = "Parameter"
    TRACE = "Trace"
    UTIL = "Util"
    VECTOR_STORE = "VectorStore"
    VECTOR = "Vector"
    VCM = "VCM"
    DATA_CONNECTOR = "DataConnector"
<<<<<<< HEAD
    TRANSPORT = "Transport"
=======
    FACTORY = "Factory"
>>>>>>> 8e787576


def generate_id() -> str:
    return str(uuid4())


class ComponentBase(BaseModel):
    name: Optional[str] = None
    id: str = Field(default_factory=generate_id)
    members: List[str] = Field(default_factory=list)
    owner: Optional[str] = None
    host: Optional[str] = None
    resource: str = Field(default="ComponentBase")
    version: str = "0.1.0"
    __swm_subclasses__: ClassVar[Set[Type["ComponentBase"]]] = set()
    type: Literal["ComponentBase"] = "ComponentBase"

    def __init_subclass__(cls, **kwargs):
        super().__init_subclass__(**kwargs)
        ComponentBase.__swm_register_subclass__(cls)

    @classmethod
    def __swm_register_subclass__(cls, subclass) -> None:
        logging.debug("__swm_register_subclass__ executed\n")

        if "type" in subclass.__annotations__:
            sub_type = subclass.__annotations__["type"]
            if sub_type not in [
                subclass.__annotations__["type"] for subclass in cls.__swm_subclasses__
            ]:
                cls.__swm_subclasses__.add(subclass)
        else:
            logging.warning(
                f"Subclass {subclass.__name__} does not have a type annotation"
            )

        # [subclass.__swm_reset_class__()  for subclass in cls.__swm_subclasses__
        #  if hasattr(subclass, '__swm_reset_class__')]

    @classmethod
    def __swm_reset_class__(cls):
        logging.debug("__swm_reset_class__ executed\n")
        for each in cls.__fields__:
            logging.debug(each, cls.__fields__[each].discriminator)
            if cls.__fields__[each].discriminator and each in cls.__annotations__:
                if len(get_args(cls.__fields__[each].annotation)) > 0:
                    for x in range(0, len(get_args(cls.__fields__[each].annotation))):
                        if hasattr(
                            get_args(cls.__fields__[each].annotation)[x], "__base__"
                        ):
                            if (
                                hasattr(
                                    get_args(cls.__fields__[each].annotation)[
                                        x
                                    ].__base__,
                                    "__swm_subclasses__",
                                )
                                and not get_args(cls.__fields__[each].annotation)[
                                    x
                                ].__base__.__name__
                                == "ComponentBase"
                            ):
                                baseclass = get_args(cls.__fields__[each].annotation)[
                                    x
                                ].__base__

                                sc = SubclassUnion[baseclass]

                                cls.__annotations__[each] = sc
                                cls.__fields__[each].annotation = sc

        # This is not necessary as the model_rebuild address forward_refs
        # https://docs.pydantic.dev/latest/api/base_model/#pydantic.BaseModel.model_post_init
        # cls.update_forward_refs()
        cls.model_rebuild(force=True)

    @field_validator("type")
    def set_type(cls, v, values):
        if v == "ComponentBase" and cls.__name__ != "ComponentBase":
            return cls.__name__
        return v

    def __swm_class_hash__(self):
        sig_hash = hashlib.sha256()
        for attr_name in dir(self):
            attr_value = getattr(self, attr_name)
            if callable(attr_value) and not attr_name.startswith("_"):
                sig = inspect.signature(attr_value)
                sig_hash.update(str(sig).encode())
        return sig_hash.hexdigest()

    @classmethod
    def swm_public_interfaces(cls):
        methods = []
        for attr_name in dir(cls):
            attr_value = getattr(cls, attr_name)
            if (callable(attr_value) and not attr_name.startswith("_")) or isinstance(
                attr_value, property
            ):
                methods.append(attr_name)
        return methods

    @classmethod
    def swm_ismethod_registered(cls, method_name: str):
        return method_name in cls.public_interfaces()

    @classmethod
    def swm_method_signature(cls, input_signature):
        for method_name in cls.public_interfaces():
            method = getattr(cls, method_name)
            if callable(method):
                sig = str(inspect.signature(method))
                if sig == input_signature:
                    return True
        return False

    @property
    def swm_path(self):
        if self.host and self.owner:
            return f"{self.host}/{self.owner}/{self.resource}/{self.name}/{self.id}"
        if self.resource and self.name:
            return f"/{self.resource}/{self.name}/{self.id}"
        return f"/{self.resource}/{self.id}"

    @property
    def swm_isremote(self):
        return bool(self.host)

    @classmethod
    def model_validate_json(
        cls: Type[T], json_payload: Union[str, Dict[str, Any]], strict: bool = False
    ) -> T:
        # Ensure we're working with a dictionary
        if isinstance(json_payload, str):
            try:
                payload_dict = json.loads(json_payload)
            except json.JSONDecodeError:
                raise ValueError("Invalid JSON payload")
        else:
            payload_dict = json_payload

        # Try to determine the specific component type
        component_type = payload_dict.get("type", "ComponentBase")

        # Attempt to find the correct subclass
        target_cls = cls.get_subclass_by_type(component_type)

        # Fallback logic
        if target_cls is None:
            if strict:
                raise ValueError(f"Cannot resolve component type: {component_type}")
            target_cls = cls
            logging.warning(
                f"Falling back to base ComponentBase for type: {component_type}"
            )

        # Validate using the determined class
        try:
            return target_cls.model_validate(payload_dict)
        except ValidationError as e:
            logging.error(f"Validation failed for {component_type}: {e}")
            raise

    @classmethod
    def get_subclass_by_type(cls, type_name: str) -> Optional[Type["ComponentBase"]]:
        # First, check for exact match in registered subclasses
        for subclass in cls.__swm_subclasses__:
            if (
                subclass.__name__ == type_name
                or getattr(subclass, "type", None) == type_name
            ):
                return subclass

        # If no exact match, try case-insensitive search
        for subclass in cls.__swm_subclasses__:
            if (
                subclass.__name__.lower() == type_name.lower()
                or str(getattr(subclass, "type", "")).lower() == type_name.lower()
            ):
                return subclass

        return None

    @classmethod
    def from_dict(cls, data: Dict[str, Any]) -> "ComponentBase":
        return cls.model_validate(data)<|MERGE_RESOLUTION|>--- conflicted
+++ resolved
@@ -57,11 +57,9 @@
     VECTOR = "Vector"
     VCM = "VCM"
     DATA_CONNECTOR = "DataConnector"
-<<<<<<< HEAD
     TRANSPORT = "Transport"
-=======
     FACTORY = "Factory"
->>>>>>> 8e787576
+
 
 
 def generate_id() -> str:
