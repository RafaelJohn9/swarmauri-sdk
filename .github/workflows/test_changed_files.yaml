name: Test Changed Files

on:
  push:
    paths:
      - 'pkgs/**'
  pull_request:
    paths:
      - 'pkgs/**'
  workflow_dispatch:

jobs:
  detect-changed-files:
    runs-on: ubuntu-latest
    outputs:
      matrix: ${{ steps.detect.outputs.matrix }}

    steps:
      - name: Check out code
        uses: actions/checkout@v4
        with:
          fetch-depth: 0

<<<<<<< HEAD
      - name: Detect changed files and group tests by package
=======
      - name: Detect changed files and map to tests
>>>>>>> 7f3fe797
        id: detect
        run: |
          # Determine base branch and head branch
          BASE_BRANCH=${{ github.event.pull_request.base.ref }}
          HEAD_BRANCH=${{ github.event.pull_request.head.ref }}

          echo "Base branch: $BASE_BRANCH"
          echo "Head branch: $HEAD_BRANCH"

          # Fetch both branches
          git fetch origin $BASE_BRANCH
          git fetch origin $HEAD_BRANCH

          # Compare the source and target branches
          CHANGED_FILES=$(git diff --name-only origin/$BASE_BRANCH...origin/$HEAD_BRANCH | grep '^pkgs/')

          echo "Changed files:"
          echo "$CHANGED_FILES"

<<<<<<< HEAD
          # Initialize a dictionary to group test files by package
          declare -A PACKAGE_TEST_MAP
=======
          # Initialize package and test map
          PACKAGE_TEST_MAP=""
>>>>>>> 7f3fe797

          # Iterate through changed files
          for FILE in $CHANGED_FILES; do
            PACKAGE=$(echo "$FILE" | grep -oE '^pkgs/[^/]+' | cut -d/ -f2)
            COMPONENT_NAME=$(basename "$FILE" | sed 's/\.py$//')  # Extract the base name of the file without extension

            # Check if the file itself is a test file
            if echo "$FILE" | grep -qE '/tests/.*_test\.py$'; then
<<<<<<< HEAD
              # Directly add the test file to the package's test list
              RELATIVE_TEST_FILE=$(echo "$FILE" | sed "s|^pkgs/$PACKAGE/||")  # Relative path from package root
              PACKAGE_TEST_MAP[$PACKAGE]="${PACKAGE_TEST_MAP[$PACKAGE]} $RELATIVE_TEST_FILE"
            else
              # Search for test files related to the changed source file
              TEST_DIR="pkgs/$PACKAGE/tests"

              if [ -d "$TEST_DIR" ]; then
                MATCHING_TEST_FILES=$(find $TEST_DIR -type f -iname "*${COMPONENT_NAME}*_test.py")
                for TEST_FILE in $MATCHING_TEST_FILES; do
                  RELATIVE_TEST_FILE=$(echo "$TEST_FILE" | sed "s|^pkgs/$PACKAGE/||")  # Relative path from package root
                  PACKAGE_TEST_MAP[$PACKAGE]="${PACKAGE_TEST_MAP[$PACKAGE]} $RELATIVE_TEST_FILE"
=======
              # If it's a test file, map it directly to the matrix
              RELATIVE_TEST_FILE=$(echo "$FILE" | sed "s|^pkgs/$PACKAGE/||")  # Relative path from package root
              PACKAGE_TEST_MAP="$PACKAGE_TEST_MAP{\"package\":\"$PACKAGE\",\"test\":\"$RELATIVE_TEST_FILE\"},"
            else
              # If it's a source file, find corresponding test files
              TEST_DIR="pkgs/$PACKAGE/tests"  # Test directory for the package

              echo "Searching for test files related to: $COMPONENT_NAME in $TEST_DIR"

              # Search for test files recursively matching the component name
              if [ -d "$TEST_DIR" ]; then
                MATCHING_TEST_FILES=$(find $TEST_DIR -type f -iname "*${COMPONENT_NAME}*_test.py")
                echo "Matching test files: $MATCHING_TEST_FILES"

                for TEST_FILE in $MATCHING_TEST_FILES; do
                  RELATIVE_TEST_FILE=$(echo "$TEST_FILE" | sed "s|^pkgs/$PACKAGE/||")  # Relative path from package root
                  PACKAGE_TEST_MAP="$PACKAGE_TEST_MAP{\"package\":\"$PACKAGE\",\"test\":\"$RELATIVE_TEST_FILE\"},"
>>>>>>> 7f3fe797
                done
              else
                echo "Warning: Test directory $TEST_DIR does not exist."
              fi
            fi
          done

          # Generate the final JSON matrix by grouping tests by package
          MATRIX="["
          for PACKAGE in "${!PACKAGE_TEST_MAP[@]}"; do
            UNIQUE_TEST_FILES=$(echo "${PACKAGE_TEST_MAP[$PACKAGE]}" | tr ' ' '\n' | sort -u | tr '\n' ' ')
            MATRIX="$MATRIX{\"package\":\"$PACKAGE\",\"tests\":\"$UNIQUE_TEST_FILES\"},"
          done
          MATRIX="${MATRIX%,}]"  # Remove trailing comma and close JSON array

          echo "Final test matrix: $MATRIX"
          echo "matrix=$MATRIX" >> $GITHUB_OUTPUT

  run-tests:
    needs: detect-changed-files
    runs-on: ubuntu-latest
    if: needs.detect-changed-files.outputs.matrix != '[]'  # Skip if no tests to run
    strategy:
      fail-fast: false
      matrix:
        package_tests: ${{ fromJSON(needs.detect-changed-files.outputs.matrix) }}

    steps:
      - name: Check out code
        uses: actions/checkout@v4

      - name: Set up Python
        uses: actions/setup-python@v5
        with:
          python-version: '3.12'

      - name: Install Poetry
        run: |
          curl -sSL https://install.python-poetry.org | python3 -
          echo "PATH=$HOME/.local/bin:$PATH" >> $GITHUB_ENV

      - name: Install package dependencies
        run: |
          cd pkgs/${{ matrix.package_tests.package }}
          poetry install --no-cache -vv

      - name: Run all tests for the package
        run: |
<<<<<<< HEAD
          echo "Running tests for package: ${{ matrix.package_tests.package }}"
          echo "Test files: ${{ matrix.package_tests.tests }}"
          cd pkgs/${{ matrix.package_tests.package }}
          poetry run pytest ${{ matrix.package_tests.tests }}
=======
          echo "Running tests for package: ${{ matrix.package_test.package }}"
          echo "Test file: ${{ matrix.package_test.test }}"
          cd pkgs/${{ matrix.package_test.package }}
          poetry run pytest ${{ matrix.package_test.test }}
>>>>>>> 7f3fe797
<|MERGE_RESOLUTION|>--- conflicted
+++ resolved
@@ -21,11 +21,9 @@
         with:
           fetch-depth: 0
 
-<<<<<<< HEAD
+
       - name: Detect changed files and group tests by package
-=======
-      - name: Detect changed files and map to tests
->>>>>>> 7f3fe797
+
         id: detect
         run: |
           # Determine base branch and head branch
@@ -45,13 +43,9 @@
           echo "Changed files:"
           echo "$CHANGED_FILES"
 
-<<<<<<< HEAD
           # Initialize a dictionary to group test files by package
           declare -A PACKAGE_TEST_MAP
-=======
-          # Initialize package and test map
-          PACKAGE_TEST_MAP=""
->>>>>>> 7f3fe797
+
 
           # Iterate through changed files
           for FILE in $CHANGED_FILES; do
@@ -60,7 +54,7 @@
 
             # Check if the file itself is a test file
             if echo "$FILE" | grep -qE '/tests/.*_test\.py$'; then
-<<<<<<< HEAD
+
               # Directly add the test file to the package's test list
               RELATIVE_TEST_FILE=$(echo "$FILE" | sed "s|^pkgs/$PACKAGE/||")  # Relative path from package root
               PACKAGE_TEST_MAP[$PACKAGE]="${PACKAGE_TEST_MAP[$PACKAGE]} $RELATIVE_TEST_FILE"
@@ -73,25 +67,7 @@
                 for TEST_FILE in $MATCHING_TEST_FILES; do
                   RELATIVE_TEST_FILE=$(echo "$TEST_FILE" | sed "s|^pkgs/$PACKAGE/||")  # Relative path from package root
                   PACKAGE_TEST_MAP[$PACKAGE]="${PACKAGE_TEST_MAP[$PACKAGE]} $RELATIVE_TEST_FILE"
-=======
-              # If it's a test file, map it directly to the matrix
-              RELATIVE_TEST_FILE=$(echo "$FILE" | sed "s|^pkgs/$PACKAGE/||")  # Relative path from package root
-              PACKAGE_TEST_MAP="$PACKAGE_TEST_MAP{\"package\":\"$PACKAGE\",\"test\":\"$RELATIVE_TEST_FILE\"},"
-            else
-              # If it's a source file, find corresponding test files
-              TEST_DIR="pkgs/$PACKAGE/tests"  # Test directory for the package
 
-              echo "Searching for test files related to: $COMPONENT_NAME in $TEST_DIR"
-
-              # Search for test files recursively matching the component name
-              if [ -d "$TEST_DIR" ]; then
-                MATCHING_TEST_FILES=$(find $TEST_DIR -type f -iname "*${COMPONENT_NAME}*_test.py")
-                echo "Matching test files: $MATCHING_TEST_FILES"
-
-                for TEST_FILE in $MATCHING_TEST_FILES; do
-                  RELATIVE_TEST_FILE=$(echo "$TEST_FILE" | sed "s|^pkgs/$PACKAGE/||")  # Relative path from package root
-                  PACKAGE_TEST_MAP="$PACKAGE_TEST_MAP{\"package\":\"$PACKAGE\",\"test\":\"$RELATIVE_TEST_FILE\"},"
->>>>>>> 7f3fe797
                 done
               else
                 echo "Warning: Test directory $TEST_DIR does not exist."
@@ -140,14 +116,8 @@
 
       - name: Run all tests for the package
         run: |
-<<<<<<< HEAD
+
           echo "Running tests for package: ${{ matrix.package_tests.package }}"
           echo "Test files: ${{ matrix.package_tests.tests }}"
           cd pkgs/${{ matrix.package_tests.package }}
-          poetry run pytest ${{ matrix.package_tests.tests }}
-=======
-          echo "Running tests for package: ${{ matrix.package_test.package }}"
-          echo "Test file: ${{ matrix.package_test.test }}"
-          cd pkgs/${{ matrix.package_test.package }}
-          poetry run pytest ${{ matrix.package_test.test }}
->>>>>>> 7f3fe797
+          poetry run pytest ${{ matrix.package_tests.tests }}