--- conflicted
+++ resolved
@@ -57,7 +57,6 @@
         - Dict[str, np.ndarray]: A dictionary containing the reduced data points.
         """
         # Set default values for any unspecified parameters
-<<<<<<< HEAD
         X = kwargs.get("X")
         n_neighbors = kwargs.get("n_neighbors", 30)
         n_components = kwargs.get("n_components", 2)
@@ -67,21 +66,6 @@
         embedder = pacmap.PaCMAP(
             n_neighbors=n_neighbors, n_components=n_components, n_iters=n_iterations
         )
-
-=======
-        X = kwargs.get('X')
-        n_neighbors = kwargs.get('n_neighbors', 30)
-        n_components = kwargs.get('n_components', 2)
-        n_iterations = kwargs.get('n_iterations', 500)
-
-        if X is None:
-            raise TypeError("Input X cannot be None")
-        
-        # Instantiate the PaCMAP instance with specified parameters
-        embedder = pacmap.PaCMAP(n_neighbors=n_neighbors, n_components=n_components, 
-                                 num_iters=n_iterations)
-                                 
->>>>>>> 7b41f380
         # Fit the model and transform the data
         X_reduced = embedder.fit_transform(X)
 
